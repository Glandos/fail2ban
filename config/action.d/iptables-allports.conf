# Fail2Ban configuration file
#
# Author: Cyril Jaquier
# Modified: Yaroslav O. Halchenko <debian@onerussian.com>
# 			made active on all ports from original fail2ban-iptables.conf
# Modified by Paul J aka Thanat0s for ipv6 support
#
# $Revision$
#

[Definition]

# Option:  actionstart
# Notes.:  command executed once at the start of Fail2Ban.
# Values:  CMD
#
actionstart = fail2ban-iptables -N fail2ban-<name>
              fail2ban-iptables -A fail2ban-<name> -j RETURN
              fail2ban-iptables -I <chain> -p <protocol> -j fail2ban-<name>

# Option:  actionstop
# Notes.:  command executed once at the end of Fail2Ban
# Values:  CMD
#
actionstop = fail2ban-iptables -D <chain> -p <protocol> -j fail2ban-<name>
             fail2ban-iptables -F fail2ban-<name>
             fail2ban-iptables -X fail2ban-<name>

# Option:  actioncheck
# Notes.:  command executed once before each actionban command
# Values:  CMD
#
<<<<<<< HEAD
actioncheck = iptables -n -L <chain> | grep -q 'fail2ban-<name>[ \t]'
=======
actioncheck = fail2ban-iptables -n -L <chain> | grep -q fail2ban-<name>
>>>>>>> 485753af

# Option:  actionban
# Notes.:  command executed when banning an IP. Take care that the
#          command is executed with Fail2Ban user rights.
# Tags:    <ip>  IP address
#          <failures>  number of failures
#          <time>  unix timestamp of the ban time
# Values:  CMD
#
actionban = fail2ban-iptables -I fail2ban-<name> 1 -s <ip> -j DROP

# Option:  actionunban
# Notes.:  command executed when unbanning an IP. Take care that the
#          command is executed with Fail2Ban user rights.
# Tags:    <ip>  IP address
#          <failures>  number of failures
#          <time>  unix timestamp of the ban time
# Values:  CMD
#
actionunban = fail2ban-iptables -D fail2ban-<name> -s <ip> -j DROP

[Init]

# Defaut name of the chain
#
name = default

# Option:  protocol
# Notes.:  internally used by config reader for interpolations.
# Values:  [ tcp | udp | icmp | all ] Default: tcp
#
protocol = tcp

# Option:  chain
# Notes    specifies the fail2ban-iptables chain to which the fail2ban rules should be
#          added
# Values:  STRING  Default: INPUT
chain = INPUT<|MERGE_RESOLUTION|>--- conflicted
+++ resolved
@@ -30,11 +30,7 @@
 # Notes.:  command executed once before each actionban command
 # Values:  CMD
 #
-<<<<<<< HEAD
-actioncheck = iptables -n -L <chain> | grep -q 'fail2ban-<name>[ \t]'
-=======
-actioncheck = fail2ban-iptables -n -L <chain> | grep -q fail2ban-<name>
->>>>>>> 485753af
+actioncheck = fail2ban-iptables -n -L <chain> | grep -q 'fail2ban-<name>[ \t]'
 
 # Option:  actionban
 # Notes.:  command executed when banning an IP. Take care that the
