--- conflicted
+++ resolved
@@ -264,7 +264,24 @@
 logpath  = /var/log/named/security.log
 ignoreip = 168.192.0.1
 
-<<<<<<< HEAD
+[asterisk-tcp]
+
+enabled  = false
+filter   = asterisk
+action   = iptables-multiport[name=asterisk-tcp, port="5060,5061", protocol=tcp]
+           sendmail-whois[name=Asterisk, dest=you@example.com, sender=fail2ban@example.com]
+logpath  = /var/log/asterisk/messages
+maxretry = 10
+
+[asterisk-udp]
+
+enabled  = false
+filter	 = asterisk
+action   = iptables-multiport[name=asterisk-udp, port="5060,5061", protocol=udp]
+           sendmail-whois[name=Asterisk, dest=you@example.com, sender=fail2ban@example.com]
+logpath  = /var/log/asterisk/messages
+maxretry = 10
+
 # Jail for more extended banning of persistent abusers
 # !!! WARNING !!!
 #   Make sure that your loglevel specified in fail2ban.conf/.local
@@ -279,21 +296,4 @@
            sendmail-whois-lines[name=recidive, logpath=/var/log/fail2ban.log]
 bantime  = 604800  # 1 week
 findtime = 86400   # 1 day
-maxretry = 5
-=======
-[asterisk-tcp]
-enabled  = false
-filter   = asterisk
-action   = iptables-multiport[name=asterisk-tcp, port="5060,5061", protocol=tcp]
-           sendmail-whois[name=Asterisk, dest=you@example.com, sender=fail2ban@example.com]
-logpath  = /var/log/asterisk/messages
-maxretry = 10
-
-[asterisk-udp]
-enabled  = false
-filter	 = asterisk
-action   = iptables-multiport[name=asterisk-udp, port="5060,5061", protocol=udp]
-           sendmail-whois[name=Asterisk, dest=you@example.com, sender=fail2ban@example.com]
-logpath  = /var/log/asterisk/messages
-maxretry = 10
->>>>>>> 8c00ce0a
+maxretry = 5