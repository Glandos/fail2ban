# emacs: -*- mode: python; py-indent-offset: 4; indent-tabs-mode: t -*-
# vi: set ft=python sts=4 ts=4 sw=4 noet :

# This file is part of Fail2Ban.
#
# Fail2Ban is free software; you can redistribute it and/or modify
# it under the terms of the GNU General Public License as published by
# the Free Software Foundation; either version 2 of the License, or
# (at your option) any later version.
#
# Fail2Ban is distributed in the hope that it will be useful,
# but WITHOUT ANY WARRANTY; without even the implied warranty of
# MERCHANTABILITY or FITNESS FOR A PARTICULAR PURPOSE.  See the
# GNU General Public License for more details.
#
# You should have received a copy of the GNU General Public License
# along with Fail2Ban; if not, write to the Free Software
# Foundation, Inc., 59 Temple Place, Suite 330, Boston, MA  02111-1307  USA

# Author: Cyril Jaquier
# 
# $Revision$

__author__ = "Cyril Jaquier"
__version__ = "$Revision$"
__date__ = "$Date$"
__copyright__ = "Copyright (c) 2004 Cyril Jaquier"
__license__ = "GPL"

import logging

# Gets the instance of the logger.
logSys = logging.getLogger("fail2ban")

class Ticket:
	
	def __init__(self, ip, time, matches=None):
		"""Ticket constructor

		@param ip the IP address
		@param time the ban time
		@param matches (log) lines caused the ticket
		"""

		self.__ip = ip
		self.__time = time
		self.__attempt = 0
		self.__file = None
<<<<<<< HEAD
=======
		self.__matches = matches or []

	def __str__(self):
		return "%s: ip=%s time=%s #attempts=%d" % \
			   (self.__class__, self.__ip, self.__time, self.__attempt)
>>>>>>> 927a01a0
	

	def setIP(self, value):
		self.__ip = value
	
	def getIP(self):
		return self.__ip
	
	def setFile(self, value):
		self.__file = value
	
	def getFile(self):
		return self.__file
	
	def setTime(self, value):
		self.__time = value
	
	def getTime(self):
		return self.__time
	
	def setAttempt(self, value):
		self.__attempt = value
	
	def getAttempt(self):
		return self.__attempt

	def getMatches(self):
		return self.__matches


class FailTicket(Ticket):
	pass


##
# Ban Ticket.
#
# This class extends the Ticket class. It is mainly used by the BanManager.

class BanTicket(Ticket):
	pass<|MERGE_RESOLUTION|>--- conflicted
+++ resolved
@@ -46,14 +46,11 @@
 		self.__time = time
 		self.__attempt = 0
 		self.__file = None
-<<<<<<< HEAD
-=======
 		self.__matches = matches or []
 
 	def __str__(self):
 		return "%s: ip=%s time=%s #attempts=%d" % \
 			   (self.__class__, self.__ip, self.__time, self.__attempt)
->>>>>>> 927a01a0
 	
 
 	def setIP(self, value):
